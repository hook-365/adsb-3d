--- conflicted
+++ resolved
@@ -8114,16 +8114,9 @@
 
                         // Update if heading changed by more than 2 degrees
                         if (Math.abs(newHeading - oldHeading) > 2.0) {
-<<<<<<< HEAD
-                            // Update rotation to match new heading (unless noRotate flag set)
-                            if (!child.userData.noRotate) {
-                                child.rotation.y = -(newHeading * Math.PI / 180);
-                            }
-=======
                             // DO NOT ROTATE SPRITES!
                             // The heading is baked into the texture when created.
                             // child.rotation.y = -(newHeading * Math.PI / 180); // This causes sideways flying!
->>>>>>> 90306663
                             child.userData.spriteHeading = newHeading;
 
                             // Log rotation updates (sample 1% to avoid spam)
@@ -8316,17 +8309,10 @@
             const noRotate = shapeInfo && shapeInfo.noRotate === true;
 
             // Apply rotation to match heading
-<<<<<<< HEAD
-            // The SVG textures are generated facing north in their coordinate system
-            // We need to rotate them to match the aircraft's actual heading
-            if (!noRotate && heading !== undefined) {
-                // Simple rotation - negative because Three.js Y rotation is counterclockwise
-=======
             // The SVG textures are all generated facing the same direction (north)
             // We need to rotate them to match the aircraft's actual heading
             if (!noRotate && heading !== undefined) {
                 // Simple rotation - just apply the heading
->>>>>>> 90306663
                 plane.rotation.y = -(heading * Math.PI / 180);
             }
 
